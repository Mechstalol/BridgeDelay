--- conflicted
+++ resolved
@@ -245,18 +245,9 @@
 
 # Background thread is launched on the first incoming request
 
-
-<<<<<<< HEAD
 @app.before_request
 def _start_polling() -> None:
     """Ensure the background polling thread is running before each request."""
-=======
-@app.before_first_request
-def _start_polling() -> None:
-    """Start the background polling thread on the first incoming request."""
->>>>>>> a362df5f
-    start_background_polling()
-
 
 # ──────────────────── SMS Webhook helpers ──────────────────────────────────
 
