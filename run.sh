--- conflicted
+++ resolved
@@ -8,10 +8,5 @@
 # 2️⃣ Install Python deps
 pip install --no-cache-dir -r requirements.txt
 
-<<<<<<< HEAD
-# 2️⃣ Run the monitor
-python main.py
-=======
 # 3️⃣ Run the monitor
 python main.py
->>>>>>> f32573a8
